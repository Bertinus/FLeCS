import torch
from typing import Dict


class NodeSet:
<<<<<<< HEAD
    """
    srt of proteins, genes, small mol, oligos.
    NodeSet should never overlap idx.

    Node attribute is an array. e.g., decay rate for each gene.
    + for ODE solver, state of cell must be in a single tensor.
    + but we want the total state to encompass multiple nodesets
    + so we index the super cell so we can pass a nodeset tensor to the ODE solver.
    """
    def __init__(self, super_cell, idx_low: int, idx_high: int, attribute_dict: Dict[str, torch.Tensor] = None):
        self._super_cell = super_cell  # parent <- this is a cell population.
        self._idx_low = idx_low  #  range of rows in the state for this node set.
        self._idx_high = idx_high  #
=======
    def __init__(self, super_cell,
                 idx_low: int,
                 idx_high: int, attribute_dict: Dict[str, torch.Tensor] = None):
        """
        Class responsible for representing nodes of a given type (s.a. "genes" or "protein complexes").

        Its attribute "state" points to a subset of the state of the cell "super_cell". The subset is defined by the
        range [idx_low, idx_high] along the second axis.


        Similarly, the decay_rate and production_rate attributes point to subsets of the corresponding attributes of
        "super_cell".

        Args:
            super_cell:
            idx_low:
            idx_high:
            attribute_dict:
        """
        self._super_cell = super_cell
        self.idx_low = idx_low
        self.idx_high = idx_high
>>>>>>> d0f11470

        # Initialize node attributes
        self.attribute_dict = {}
        for attr_name, attr_value in attribute_dict.items():
            self[attr_name] = attr_value

    def __getitem__(self, key: str) -> torch.Tensor:
        return self.attribute_dict[key]

    def __setitem__(self, key: str, value: torch.Tensor):
        assert isinstance(value, torch.Tensor)
        # Make sure the attribute value has the right dimension
        if len(value.shape) == 1:
            value = value[None, :]
        assert value.shape[:2] == (1, len(self))
        self.attribute_dict[key] = value

    def keys(self):
        return self.attribute_dict.keys()

    @property
    def state(self) -> torch.Tensor:
        return self._super_cell.state[:, self.idx_low: self.idx_high + 1]

    @state.setter
    def state(self, state: torch.Tensor):
        assert state.shape == self.state.shape
        self._super_cell.state[:, self.idx_low: self.idx_high + 1] = state

    @property
    def decay_rate(self) -> torch.Tensor:
        return self._super_cell.decay_rates[:, self.idx_low: self.idx_high + 1]

    @decay_rate.setter
    def decay_rate(self, decay_rate: torch.Tensor):
        assert decay_rate.shape == self.decay_rate.shape
        self._super_cell.decay_rates[:, self.idx_low: self.idx_high + 1] = decay_rate

    @property
    def production_rate(self) -> torch.Tensor:
        return self._super_cell.production_rates[:, self.idx_low: self.idx_high + 1]

    @production_rate.setter
    def production_rate(self, production_rate: torch.Tensor):
        assert production_rate.shape == self.production_rate.shape
        self._super_cell.production_rates[:, self.idx_low: self.idx_high + 1] = production_rate

    def __len__(self):
        return self.idx_high - self.idx_low + 1

    def __repr__(self):
        return "NodeSet(idx_low=" + str(self.idx_low) + ", idx_high=" + str(self.idx_high) + ", " + \
               str(self.attribute_dict) + ")"<|MERGE_RESOLUTION|>--- conflicted
+++ resolved
@@ -3,44 +3,35 @@
 
 
 class NodeSet:
-<<<<<<< HEAD
-    """
-    srt of proteins, genes, small mol, oligos.
-    NodeSet should never overlap idx.
-
-    Node attribute is an array. e.g., decay rate for each gene.
-    + for ODE solver, state of cell must be in a single tensor.
-    + but we want the total state to encompass multiple nodesets
-    + so we index the super cell so we can pass a nodeset tensor to the ODE solver.
-    """
-    def __init__(self, super_cell, idx_low: int, idx_high: int, attribute_dict: Dict[str, torch.Tensor] = None):
-        self._super_cell = super_cell  # parent <- this is a cell population.
-        self._idx_low = idx_low  #  range of rows in the state for this node set.
-        self._idx_high = idx_high  #
-=======
     def __init__(self, super_cell,
                  idx_low: int,
-                 idx_high: int, attribute_dict: Dict[str, torch.Tensor] = None):
+                 idx_high: int,
+                 attribute_dict: Dict[str, torch.Tensor] = None):
         """
-        Class responsible for representing nodes of a given type (s.a. "genes" or "protein complexes").
+        Class responsible for representing nodes of a given type (e.g. "genes" or
+        "protein complexes", "oligonucleotides", "small molecules").
 
-        Its attribute "state" points to a subset of the state of the cell "super_cell". The subset is defined by the
-        range [idx_low, idx_high] along the second axis.
+        Its attribute "state" points to a subset of the state of the cell "super_cell".
+        The subset is defined by the range [idx_low, idx_high] along the second axis.
 
+        Similarly, the decay_rate and production_rate attributes point to subsets of the
+        corresponding attributes of "super_cell".
 
-        Similarly, the decay_rate and production_rate attributes point to subsets of the corresponding attributes of
-        "super_cell".
+        Multiple nodesets should *not* have overlapping idx ranges.
 
         Args:
-            super_cell:
-            idx_low:
-            idx_high:
-            attribute_dict:
+            super_cell: TODO
+            idx_low: TODO
+            idx_high: TODO
+            attribute_dict: Dict of node attributes. Each node attribute is an array.
+                e.d., decay rate for each gene. This is done because for the ODE solver,
+                the state of cell must be in a single tensor. We want the total state to
+                encompass multiple nodesets, so we index the super cell so we can pass a
+                nodeset tensor to the ODE solver. <- TODO
         """
         self._super_cell = super_cell
         self.idx_low = idx_low
         self.idx_high = idx_high
->>>>>>> d0f11470
 
         # Initialize node attributes
         self.attribute_dict = {}
