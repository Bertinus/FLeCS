from abc import ABC, abstractmethod
from flecs.edge_set import EdgeSet
from flecs.node_set import NodeSet
from typing import Tuple, Dict, Union
from flecs.data.interaction_data import load_interaction_data
from torch.distributions.normal import Normal
from flecs.decay import exponential_decay
<<<<<<< HEAD
from flecs.production import efficient_inplace_message_passing, SimpleConv
=======
from flecs.production import message_passing, protein_rna_message_passing
>>>>>>> c8780f91
import torch


########################################################################################################################
# Cell Population abstract class
########################################################################################################################


class CellPopulation(ABC):
<<<<<<< HEAD
    def __init__(self, interaction_graph, n_cells=1):
        """A population of independnet cells (no cell-cell interactions).

        Args:
            interaction_graph ():
            n_cells (int): Number of independent cells in the population.
        """
        # str type of node (e.g., gene, protein).
=======
    """
    TODO
    assumes all genes are independent.
    no gene gene interactions here but elsewhere feedback loops possible.

    state: (n_cells, n_genes, gene_emb/feature_size) <- concentrations
    production_rates: (n_cells x [gene_prod_rate, protein_prod_rate]) <- init the state of each cell.
    decay_rates: (n_cells x [gene_prod_rate, protein_prod_rate]) <- init the state of each cell.

    NodeSetDict - str type of node (e.g., gene, protein).
    EdgeSetDict - str types of interactions (src, interaction_type, dest).
    """
    def __init__(self, interaction_graph, n_cells=1, per_node_state_dim=1):
        """TODO"""
>>>>>>> c8780f91
        self._node_set_dict: Dict[str, NodeSet] = {}
        # str types of interactions (src, interaction_type, dest).
        self._edge_set_dict: Dict[Tuple[str, str, str], EdgeSet] = {}

        self.initialize_from_interaction_graph(interaction_graph)

        self.state = 10 * torch.ones((n_cells, self.n_nodes, per_node_state_dim))
        self.decay_rates = torch.empty((n_cells, self.n_nodes, per_node_state_dim))
        self.production_rates = torch.empty((n_cells, self.n_nodes, per_node_state_dim))

    def __getitem__(
        self, key: Union[str, Tuple[str, str, str]]
    ) -> Union[NodeSet, EdgeSet]:
        if type(key) is tuple:
            return self._edge_set_dict[key]
        else:
            return self._node_set_dict[key]

    def __setitem__(
        self, key: Union[str, Tuple[str, str, str]], value: Union[NodeSet, EdgeSet]
    ):
        if type(key) is tuple:
            assert isinstance(value, EdgeSet)
            assert key not in self._edge_set_dict
            self._edge_set_dict[key] = value
        else:
            assert isinstance(value, NodeSet)
            assert key not in self._node_set_dict
            self._node_set_dict[key] = value

    @property
    def n_cells(self) -> int:
        return self.state.shape[0]

    @property
    def n_nodes(self) -> int:
        return sum([len(node_set) for node_set in self._node_set_dict.values()])

    @property
    def node_types(self):
        return list(self._node_set_dict.keys())

    @property
    def edge_types(self):
        return list(self._edge_set_dict.keys())

    @abstractmethod
    def compute_production_rates(self):
        pass

    @abstractmethod
    def compute_decay_rates(self):
        pass

    def get_production_rates(self):
        self.compute_production_rates()
        return self.production_rates

    def get_decay_rates(self):
        self.compute_decay_rates()
        return self.decay_rates

    def get_derivatives(self, state):
        """Estimates derivative of system using first differences."""
        self.state = state
        return self.get_production_rates() - self.get_decay_rates()

    def get_node_set(self, n_type_data):
        """Given node type data, return a node set with the associated attributes."""
        idx_low = int(min(n_type_data["idx"]))
        idx_high = int(max(n_type_data["idx"]))
        n_type_data.pop("idx", None)

        attr_dict = {
            k: v for k, v in n_type_data.items() if isinstance(v, torch.Tensor)
        }

        return NodeSet(self, idx_low, idx_high, attribute_dict=attr_dict)

    def get_edge_set(self, e_type, e_type_data):
        """ "Given an edge type, and edge data, return an edge set."""
        edges = e_type_data["idx"]
        edges[:, 0] -= self[e_type[0]].idx_low  # e_type[0] = Source
        edges[:, 1] -= self[e_type[2]].idx_low  # e_type[2] = Target
        e_type_data.pop("idx", None)

        attr_dict = {
            k: v for k, v in e_type_data.items() if isinstance(v, torch.Tensor)
        }

        return EdgeSet(edges, attribute_dict=attr_dict)

    def initialize_from_interaction_graph(self, interaction_graph):
        """Initializes a graph from an `interaction_graph` object."""
        node_data_dict = interaction_graph.get_formatted_node_data()
        edge_data_dict = interaction_graph.get_formatted_edge_data()

        for n_type, n_type_data in node_data_dict.items():
            self[n_type] = self.get_node_set(n_type_data)

        for e_type, e_type_data in edge_data_dict.items():
            self[e_type] = self.get_edge_set(e_type, e_type_data)

    def set_production_rates_to_zero(self):
        for n_type in self.node_types:
            self[n_type].production_rate = torch.zeros(
                self[n_type].production_rate.shape
            )

    def __repr__(self):
        return "CellPopulation. {} nodes and {} cells.\n".format(
            self.n_nodes, self.n_cells
        )

    def __str__(self):
        s = self.__repr__()

        s += "\tNodeSets:\n"
        for k, v in self._node_set_dict.items():
            s += "\t\t{}: {}\n".format(k, v)

        s += "\tEdgeSets:\n"
        for k, v in self._edge_set_dict.items():
            s += "\t\t{}: {}".format(k, v)

        return s


########################################################################################################################
# Cell Population classes
########################################################################################################################


class TestCellPop(CellPopulation):
    def __init__(self, n_cells=1):
        """
        Information about the test interaction data:
            60 nodes and 57 edges.
            2 different types of nodes: ['compound', 'gene'].
            5 different types of interactions: ['', 'activation',
                'binding/association', 'compound', 'inhibition'].
        """
        interaction_graph = load_interaction_data("test")
        super().__init__(interaction_graph, n_cells=n_cells)

        # Initialize additional node attributes.
        self["gene"].init_param(name="alpha", dist=Normal(5, 0.01))
        self["compound"].init_param(name="alpha", dist=Normal(5, 0.01))

        # Initialize additional edge attributes.
        for e_type in self.edge_types:
            self[e_type].init_param(name="weights", dist=Normal(0, 1))
            self[e_type].simple_conv = SimpleConv(tgt_nodeset_len=len(self[e_type[2]]))

    def compute_production_rates(self):
        """Applies a generic production rate fn to each edge type individually."""
        self.set_production_rates_to_zero()
        for e_type in self.edge_types:
            src_n_type, interaction_type, tgt_n_type = e_type
            self[tgt_n_type].production_rate += self[e_type].simple_conv(
                x=self[src_n_type].state,
                edge_index=self[e_type].edges.T,
                edge_weight=self[e_type].weights,
            )[:, :, 0]

    def compute_decay_rates(self):
        """Applies a generic decay fn to each node type individually."""
        for n_type in self.node_types:
            self[n_type].decay_rate = exponential_decay(
                self, n_type, alpha=self[n_type].alpha
            )


<<<<<<< HEAD
if __name__ == "__main__":
=======
class ProteinRNACellPop(CellPopulation):
    def __init__(self, n_cells=1):
        """
        Information about the test interaction data:
            60 nodes and 57 edges.
            2 different types of nodes: ['compound', 'gene'].
            5 different types of interactions: ['', 'activation',
                'binding/association', 'compound', 'inhibition'].
        """
        interaction_graph = load_interaction_data("test")
        super().__init__(interaction_graph, n_cells=n_cells, per_node_state_dim=2)

        # Initialize additional node attributes.
        self["gene"].init_param(name="alpha", dist=Normal(5, 1), shape=(1, len(self["gene"]), 2))
        self["gene"].init_param(name="translation_rate", dist=Normal(5, 1), shape=(1, len(self["gene"]), 1))

        self["compound"].init_param(name="alpha", dist=Normal(5, 0.01), shape=(1, len(self["compound"]), 2))

        # Initialize additional edge attributes.
        for e_type in self.edge_types:
            self[e_type].init_param(name="weights", dist=Normal(0, 1))

    def compute_production_rates(self):
        """Applies a generic production rate fn to each edge type individually."""
        self.set_production_rates_to_zero()

        for e_type in self.edge_types:
            if e_type[0] == e_type[2] == "gene":  # Edges between genes
                # RNA production depends on the concentration of parent proteins
                tgt_n_type = e_type[2]
                children_rna_prod_rate = self[tgt_n_type].production_rate[:, :, :1]
                children_rna_prod_rate += protein_rna_message_passing(self, e_type, e_weights=self[e_type].weights)

            else:
                # Regular message passing
                tgt_n_type = e_type[2]
                self[tgt_n_type].production_rate += message_passing(self, e_type, e_weights=self[e_type].weights)

        # Protein production depends on the concentration of the RNA coding for that protein
        protein_prod_rate = self["gene"].production_rate[:, :, 1:2]
        protein_prod_rate += self["gene"].translation_rate

    def compute_decay_rates(self):
        """Applies a generic decay fn to each node type individually."""
        for n_type in self.node_types:
            self[n_type].decay_rate = exponential_decay(self, n_type, lambda_c=self[n_type].alpha)


if __name__ == '__main__':
>>>>>>> c8780f91
    from flecs.trajectory import simulate_deterministic_trajectory
    from flecs.utils import plot_trajectory, set_seed
    import matplotlib.pyplot as plt

    set_seed(0)

    # Simulate trajectories.
    cell_pop = ProteinRNACellPop(n_cells=5)
    cell_traj = simulate_deterministic_trajectory(cell_pop, torch.linspace(0, 1, 100))

    print(cell_traj.shape)

    plot_trajectory(cell_traj[:, :1, :, 0], legend=False)
    plt.show()

    plot_trajectory(cell_traj[:, :1, :, 1], legend=False)
    plt.show()<|MERGE_RESOLUTION|>--- conflicted
+++ resolved
@@ -5,11 +5,7 @@
 from flecs.data.interaction_data import load_interaction_data
 from torch.distributions.normal import Normal
 from flecs.decay import exponential_decay
-<<<<<<< HEAD
-from flecs.production import efficient_inplace_message_passing, SimpleConv
-=======
-from flecs.production import message_passing, protein_rna_message_passing
->>>>>>> c8780f91
+from flecs.production import efficient_inplace_message_passing, SimpleConv, protein_rna_message_passing
 import torch
 
 
@@ -19,8 +15,7 @@
 
 
 class CellPopulation(ABC):
-<<<<<<< HEAD
-    def __init__(self, interaction_graph, n_cells=1):
+    def __init__(self, interaction_graph, n_cells=1, per_node_state_dim=1):
         """A population of independnet cells (no cell-cell interactions).
 
         Args:
@@ -28,22 +23,6 @@
             n_cells (int): Number of independent cells in the population.
         """
         # str type of node (e.g., gene, protein).
-=======
-    """
-    TODO
-    assumes all genes are independent.
-    no gene gene interactions here but elsewhere feedback loops possible.
-
-    state: (n_cells, n_genes, gene_emb/feature_size) <- concentrations
-    production_rates: (n_cells x [gene_prod_rate, protein_prod_rate]) <- init the state of each cell.
-    decay_rates: (n_cells x [gene_prod_rate, protein_prod_rate]) <- init the state of each cell.
-
-    NodeSetDict - str type of node (e.g., gene, protein).
-    EdgeSetDict - str types of interactions (src, interaction_type, dest).
-    """
-    def __init__(self, interaction_graph, n_cells=1, per_node_state_dim=1):
-        """TODO"""
->>>>>>> c8780f91
         self._node_set_dict: Dict[str, NodeSet] = {}
         # str types of interactions (src, interaction_type, dest).
         self._edge_set_dict: Dict[Tuple[str, str, str], EdgeSet] = {}
@@ -217,9 +196,6 @@
             )
 
 
-<<<<<<< HEAD
-if __name__ == "__main__":
-=======
 class ProteinRNACellPop(CellPopulation):
     def __init__(self, n_cells=1):
         """
@@ -256,7 +232,8 @@
             else:
                 # Regular message passing
                 tgt_n_type = e_type[2]
-                self[tgt_n_type].production_rate += message_passing(self, e_type, e_weights=self[e_type].weights)
+                self[tgt_n_type].production_rate += efficient_inplace_message_passing(self, e_type,
+                                                                                      e_weights=self[e_type].weights)
 
         # Protein production depends on the concentration of the RNA coding for that protein
         protein_prod_rate = self["gene"].production_rate[:, :, 1:2]
@@ -265,11 +242,10 @@
     def compute_decay_rates(self):
         """Applies a generic decay fn to each node type individually."""
         for n_type in self.node_types:
-            self[n_type].decay_rate = exponential_decay(self, n_type, lambda_c=self[n_type].alpha)
-
-
-if __name__ == '__main__':
->>>>>>> c8780f91
+            self[n_type].decay_rate = exponential_decay(self, n_type, alpha=self[n_type].alpha)
+
+
+if __name__ == "__main__":
     from flecs.trajectory import simulate_deterministic_trajectory
     from flecs.utils import plot_trajectory, set_seed
     import matplotlib.pyplot as plt
@@ -277,13 +253,8 @@
     set_seed(0)
 
     # Simulate trajectories.
-    cell_pop = ProteinRNACellPop(n_cells=5)
+    cell_pop = TestCellPop()
     cell_traj = simulate_deterministic_trajectory(cell_pop, torch.linspace(0, 1, 100))
 
-    print(cell_traj.shape)
-
-    plot_trajectory(cell_traj[:, :1, :, 0], legend=False)
-    plt.show()
-
-    plot_trajectory(cell_traj[:, :1, :, 1], legend=False)
+    plot_trajectory(cell_traj, legend=False)
     plt.show()