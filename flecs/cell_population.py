from __future__ import annotations
from abc import ABC, abstractmethod
import flecs.sets as sets
from typing import Tuple, Dict, Union, List
from flecs.data.utils import load_interaction_data
from flecs.data.interaction_data import InteractionData, SetData, EdgeType
from torch.distributions.normal import Normal
import flecs.decay as dc
import networkx as nx
from flecs.production import SimpleConv
import torch


########################################################################################################################
# Cell Population abstract class
########################################################################################################################


class CellPopulation(ABC, torch.nn.Module):
    def __init__(
        self,
        interaction_graph: Union[InteractionData, nx.DiGraph],
        n_cells: int = 1,
        per_node_state_dim: int = 1,
        scale_factor_state_prior: float = 10.0,
    ):
        """
        A population of cells. The mechanisms of cells are based on a graph with different types of nodes and edges.
        Cell dynamics can be computed based on these mechanisms.

        * Examples of node types include "proteins", "small molecules", "gene/RNA".
        * Examples of edge types include ("gene", "activates", "gene"), ("protein", "catalyses", "small molecule").

        All nodes/edges of a given type are grouped in a `NodeSet`/`EdgeSet` object.

        A specific node usually corresponds to a specific molecule (e.g. RNA from gene X) whose concentration
        (and potentially other properties) is tracked. Together, the tracked properties of all the nodes define the
        state of the cell.

        Production rates and Decay rates (for all the tracked properties of all the nodes) can be computed and depend
        on the state of the cell, as well as some node parameters and edge parameters.

        To define your own `CellPopulation` class inheriting from this class, you need to implement the two methods
        `compute_production_rates` and `compute_decay_rates`. You may also want to override
        `sample_from_state_prior_dist` in order to choose your own prior distribution over the state of cells.

        Args:
            interaction_graph: Graph on which the mechanisms of cells will be based.
            n_cells: Number of cells in the population.
            per_node_state_dim: Dimension of the state associated with each node.
            scale_factor_state_prior: Value at which the state will be initialized by default
        """
        super().__init__()

        if not isinstance(interaction_graph, InteractionData):
            assert isinstance(interaction_graph, nx.DiGraph)
            interaction_graph = InteractionData(interaction_graph)

        # str type of node (e.g., gene, protein).
        self._node_set_dict: Dict[str, sets.NodeSet] = {}
        # str types of interactions (src, interaction_type, dest).
        self._edge_set_dict: Dict[Tuple[str, str, str], sets.EdgeSet] = {}

        self.initialize_from_interaction_graph(interaction_graph)

        # Create state and production/decay rates as empty tensors
        self._state = torch.empty((n_cells, self.n_nodes, per_node_state_dim))
        self.decay_rates = torch.empty((n_cells, self.n_nodes, per_node_state_dim))
        self.production_rates = torch.empty((n_cells, self.n_nodes, per_node_state_dim))

        self.scale_factor_state_prior = scale_factor_state_prior

        # Initialize
        self.reset_state()

<<<<<<< HEAD
    def sample_from_state_prior_dist(self):
        return 10 * torch.ones(self._state.shape)

    def reset_state(self):
        self._state = self.sample_from_state_prior_dist()
        self.production_rates = torch.empty(self.production_rates.shape)
        self.decay_rates = torch.empty(self.decay_rates.shape)
=======
    def sample_from_state_prior_dist(self, shape=None) -> torch.Tensor:
        """
        Method which samples from the prior distribution of the state of the cell population.

        Args:
            shape: Shape of the output sample. By default, it will return a sample of the same shape as the current
                state.

        Returns:
            Tensor with the same shape as `self.state`
        """
        if shape is None:
            shape = self.state.shape

        return self.scale_factor_state_prior * torch.ones(shape)

    def reset_state(self):
        """
        Resets the state, production_rates and decay_rates attributes of the cell population.
        """
        self.state = self.sample_from_state_prior_dist()
        self.production_rates = torch.empty(self.state.shape)
        self.decay_rates = torch.empty(self.state.shape)
>>>>>>> 83848005

    def __getitem__(
        self, key: Union[str, Tuple[str, str, str]]
    ) -> Union[sets.NodeSet, sets.EdgeSet]:
        if type(key) is tuple:
            return self._edge_set_dict[key]
        else:
            return self._node_set_dict[key]

    def __setitem__(
        self,
        key: Union[str, Tuple[str, str, str]],
        value: Union[sets.NodeSet, sets.EdgeSet],
    ):
        if type(key) is tuple:
            assert isinstance(value, sets.EdgeSet)
            assert key not in self._edge_set_dict
            self._edge_set_dict[key] = value
        else:
            assert isinstance(value, sets.NodeSet)
            assert key not in self._node_set_dict
            self._node_set_dict[key] = value

    def __delitem__(self, key: Union[str, Tuple[str, str, str]]):
        if type(key) is tuple:
            del self._edge_set_dict[key]
        else:
            self._delete_node_set(key)

    @property
    def n_cells(self) -> int:
<<<<<<< HEAD
        return self._state.shape[0]
=======
        """
        (`int`): Number of cells in the population
        """
        return self.state.shape[0]
>>>>>>> 83848005

    @property
    def n_nodes(self) -> int:
        """
        (`int`): Number of nodes in the underlying cell mechanisms.
        """
        return sum([len(node_set) for node_set in self._node_set_dict.values()])

    @property
    def node_types(self) -> List[str]:
        """
        (`List[str]`): List the different types of nodes. Each node type is associated with a NodeSet object.
        """
        return list(self._node_set_dict.keys())

    @property
    def edge_types(self) -> List[Tuple[str, str, str]]:
        """
        (`List[str]`): List the different types of edges. Each edge type is associated with an EdgeSet object.
        """
        return list(self._edge_set_dict.keys())

    @abstractmethod
    def compute_production_rates(self) -> None:
        """
        Abstract method. Should update `self.production_rates`
        """
        pass

    @abstractmethod
    def compute_decay_rates(self) -> None:
        """
        Abstract method. Should update `self.decay_rates`
        """
        pass

    def get_production_rates(self) -> torch.Tensor:
        """
        Computes and returns the production rates of the system.
        """
        self.compute_production_rates()
        return self.production_rates

    def get_decay_rates(self) -> torch.Tensor:
        """
        Computes and returns the decay rates of the system.
        """
        self.compute_decay_rates()
        return self.decay_rates

<<<<<<< HEAD
    def get_derivatives(self, state):
        """Estimates derivative of system using first differences."""
        self._state = state
        return self.get_production_rates() - self.get_decay_rates()

    @property
    def state(self):
        return self._state

    @state.setter
    def state(self, s: torch.Tensor):
        if s.shape != self.state.shape:
            raise ValueError(
                "Dimension mismatch: New tensor's dimensions s.shape= {} must match "
                "attribute.dim= {}".format(s.shape, self.state.shape)
            )
        self._state = s


    def get_node_set(self, n_type_data):
        """Given node type data, return a node set with the associated attributes."""
=======
    def get_derivatives(self, state: torch.Tensor) -> torch.Tensor:
        """
        Computes and returns the time derivatives of the system for a given state.

        Args:
            state: State of the Cell Population for which derivatives should be computed.

        Returns:
            time derivatives of all the tracked properties of the Cell Population.
        """
        self.state = state
        return self.get_production_rates() - self.get_decay_rates()

    def _get_node_set(self, n_type_data: SetData) -> sets.NodeSet:
        """
        Given node type data Dict[AttributeName, AttributeList], returns a `NodeSet` with the associated attributes.
        """
>>>>>>> 83848005
        idx_low = int(min(n_type_data["idx"]))
        idx_high = int(max(n_type_data["idx"])) + 1
        n_type_data.pop("idx", None)

        return sets.NodeSet(self, idx_low, idx_high, attribute_dict=n_type_data)

    def _get_edge_set(self, e_type: EdgeType, e_type_data: SetData) -> sets.EdgeSet:
        """
        Given edge type data Dict[AttributeName, AttributeList], returns an `EdgeSet` with the associated attributes.
        """
        edges = e_type_data["idx"]
        # We shift the edge tail/head indices by idx_low for the source/target node type
        edges[:, 0] -= self[e_type[0]].idx_low  # e_type[0] = Source
        edges[:, 1] -= self[e_type[2]].idx_low  # e_type[2] = Target
        e_type_data.pop("idx", None)

        return sets.EdgeSet(edges, attribute_dict=e_type_data)

    def initialize_from_interaction_graph(
        self, interaction_graph: InteractionData
    ) -> None:
        """
        Args:
            interaction_graph: Interaction graph from which `NodeSet` and `EdgeSet` objects should be initialized.
        """
        node_data_dict = interaction_graph.get_formatted_node_data()
        edge_data_dict = interaction_graph.get_formatted_edge_data()

        for n_type, n_type_data in node_data_dict.items():
            self[n_type] = self._get_node_set(n_type_data)

        for e_type, e_type_data in edge_data_dict.items():
            self[e_type] = self._get_edge_set(e_type, e_type_data)

    def set_production_rates_to_zero(self) -> None:
        """
        Sets production rates to zero.
        """
        for n_type in self.node_types:
            self[n_type].production_rates = torch.zeros(
                self[n_type].production_rates.shape
            )

    def _extend_state(self, n_added_nodes: int) -> None:
        """
        Method which appends a number of nodes to the state of the cell population. The shapes of the production rates
        and decay rates get updated accordingly.

        Args:
            n_added_nodes: Number of nodes to be added
        """
        added_node_shape = (self.n_cells, n_added_nodes, self.state.shape[2])
        added_state = self.sample_from_state_prior_dist(added_node_shape)

        self.state = torch.cat([self.state, added_state], dim=1)

        # Production and decay rates also get extended
        self.production_rates = torch.cat(
            [self.production_rates, torch.empty(added_node_shape)], dim=1
        )
        self.decay_rates = torch.cat(
            [self.decay_rates, torch.empty(added_node_shape)], dim=1
        )

    def append_node_set(
        self,
        n_type: str,
        n_added_nodes: int,
        attribute_dict: Dict[str, torch.Tensor] = None,
    ):
        """
        Adds a node set object to the cell population.

        Args:
            n_type: Name of the node type to be added.
            n_added_nodes: Number of nodes in the set to be added.
            attribute_dict: Dict of node attributes.
        """
        assert isinstance(n_type, str)
        self._extend_state(n_added_nodes)
        self[n_type] = sets.NodeSet(
            self,
            self.n_nodes,
            self.n_nodes + n_added_nodes,
            attribute_dict=attribute_dict,
        )

    def _delete_node_set(self, n_type: str) -> None:
        """
        Removes a node set from the cell population object. The state / production rates / decay rates
        get truncated accordingly.

        Args:
            n_type: Node type to be removed.
        """
        assert isinstance(n_type, str)

        node_set_to_be_del = self[n_type]

        # Remove the corresponding state / production rates / decay rates
        self.state = torch.cat(
            [
                self.state[:, : node_set_to_be_del.idx_low],
                self.state[:, node_set_to_be_del.idx_high :],
            ],
            dim=1,
        )

        self.production_rates = torch.cat(
            [
                self.production_rates[:, : node_set_to_be_del.idx_low],
                self.production_rates[:, node_set_to_be_del.idx_high :],
            ],
            dim=1,
        )

        self.decay_rates = torch.cat(
            [
                self.decay_rates[:, : node_set_to_be_del.idx_low],
                self.decay_rates[:, node_set_to_be_del.idx_high :],
            ],
            dim=1,
        )

        # Removing the node set
        del self._node_set_dict[n_type]

        # Adapt the indices of other node sets
        for other_n_type in self.node_types:
            if self[other_n_type].idx_low >= node_set_to_be_del.idx_high:
                self[other_n_type].idx_low -= len(node_set_to_be_del)
                self[other_n_type].idx_high -= len(node_set_to_be_del)

    def parameters(self, recurse: bool = True):
        for k, n_set in self._node_set_dict.items():
            yield from n_set.parameters(recurse=recurse)
        for k, e_set in self._edge_set_dict.items():
            yield from e_set.parameters(recurse=recurse)
        for name, param in self.named_parameters(recurse=recurse):
            yield param

    def __repr__(self):
        return "CellPopulation. {} nodes and {} cells.\n".format(
            self.n_nodes, self.n_cells
        )

    def __str__(self):
        s = self.__repr__()

        s += "\tNodeSets:\n"
        for k, v in self._node_set_dict.items():
            s += "\t\t{}: {}\n".format(k, v)

        s += "\tEdgeSets:\n"
        for k, v in self._edge_set_dict.items():
            s += "\t\t{}: {}\n".format(k, v)

        return s


########################################################################################################################
# Cell Population classes
########################################################################################################################


class TestCellPop(CellPopulation):
    def __init__(self, n_cells: int = 1):
        """
        Basic Test Cell Population.

        Mechanisms are based on the calcium signaling pathway from KEGG:

        * 60 nodes and 57 edges.
        * 2 different types of nodes: ['compound', 'gene'].
        * 5 different types of interactions: ['', 'activation', 'binding/association', 'compound', 'inhibition'].

        Each edge type is associated with a graph convolution operation. Together these graph convolutions are used to
        compute the production rates:

        ```
        self[tgt_n_type].production_rates += self[e_type].simple_conv(
            x=self[src_n_type].state,
            edge_index=self[e_type].edges.T,
            edge_weight=self[e_type].weights,
        )
        ```

        Decay rates are exponential decays:

        ```
        self[n_type].decay_rates = exponential_decay(self, n_type, alpha=self[n_type].alpha)
        ```

        Args:
            n_cells: Number of cells in the population
        """
        interaction_graph = load_interaction_data("test")
        super().__init__(interaction_graph, n_cells=n_cells)

        # Initialize additional node attributes.
        self["gene"].init_param(name="alpha", dist=Normal(5, 0.01))
        self["compound"].init_param(name="alpha", dist=Normal(5, 0.01))

        # Initialize additional edge attributes.
        for e_type in self.edge_types:
            self[e_type].init_param(name="weights", dist=Normal(0, 1))
            self[e_type].simple_conv = SimpleConv(tgt_nodeset_len=len(self[e_type[2]]))

    def compute_production_rates(self):
        self.set_production_rates_to_zero()
        for e_type in self.edge_types:
            src_n_type, interaction_type, tgt_n_type = e_type
            self[tgt_n_type].production_rates += self[e_type].simple_conv(
                x=self[src_n_type].state,
                edge_index=self[e_type].edges.T,
                edge_weight=self[e_type].weights,
            )

        self.production_rates = torch.sigmoid(self.production_rates)

    def compute_decay_rates(self):
        for n_type in self.node_types:
            self[n_type].decay_rates = dc.exponential_decay(
                self, n_type, alpha=self[n_type].alpha
            )


class ProteinRNACellPop(CellPopulation):
    def __init__(self, n_cells: int = 1):
        """
        Cell Population which tracks the concentration of RNA and the concentration of protein for each gene.

        Mechanisms are based on the calcium signaling pathway from KEGG:

        * 60 nodes and 57 edges.
        * 2 different types of nodes: ['compound', 'gene'].
        * 5 different types of interactions: ['', 'activation', 'binding/association', 'compound', 'inhibition'].

        Each edge type is associated with a graph convolution operation. Together these graph convolutions are used to
        compute the production rates:

        For edges between genes, of type ("gene", *, "gene"),  messages are passed from the source proteins to the
        target RNA. This aims at modeling transcriptional regulation by Transcription Factor proteins:

        ```
        rna_prod_rates += self[e_type].simple_conv(
            x=protein_state,
            edge_index=self[e_type].edges.T,
            edge_weight=self[e_type].weights,
        )
        ```

        For the other types of edges, default graph convolutions are used:

        ```
        self[tgt_n_type].production_rates += self[e_type].simple_conv(
            x=self[src_n_type].state,
            edge_index=self[e_type].edges.T,
            edge_weight=self[e_type].weights,
        )
        ```

        Decay rates are exponential decays:

        ```
        self[n_type].decay_rates = exponential_decay(self, n_type, alpha=self[n_type].alpha)
        ```

        Args:
            n_cells: Number of cells in the population
        """
        interaction_graph = load_interaction_data("test")
        super().__init__(interaction_graph, n_cells=n_cells, per_node_state_dim=2)

        # Initialize additional node attributes.
        self["gene"].init_param(
            name="alpha", dist=Normal(5, 1), shape=(1, len(self["gene"]), 2)
        )
        self["gene"].init_param(
            name="translation_rates", dist=Normal(5, 1), shape=(1, len(self["gene"]), 1)
        )

        self["compound"].init_param(
            name="alpha", dist=Normal(5, 0.01), shape=(1, len(self["compound"]), 2)
        )

        # Initialize additional edge attributes.
        for e_type in self.edge_types:
            self[e_type].init_param(name="weights", dist=Normal(0, 1))
            self[e_type].simple_conv = SimpleConv(tgt_nodeset_len=len(self[e_type[2]]))

    def compute_production_rates(self):
        self.set_production_rates_to_zero()

        for e_type in self.edge_types:
            src_n_type, interaction_type, tgt_n_type = e_type

            if e_type[0] == e_type[2] == "gene":  # Edges between genes
                # RNA production depends on the concentration of parent proteins
                rna_prod_rates = self["gene"].production_rates[:, :, 0:1]
                protein_state = self["gene"].state[:, :, 1:2]

                rna_prod_rates += self[e_type].simple_conv(
                    x=protein_state,
                    edge_index=self[e_type].edges.T,
                    edge_weight=self[e_type].weights,
                )
            else:
                # Regular message passing
                self[tgt_n_type].production_rates += self[e_type].simple_conv(
                    x=self[src_n_type].state,
                    edge_index=self[e_type].edges.T,
                    edge_weight=self[e_type].weights,
                )

        # Protein production depends on the concentration of the RNA coding for that protein
        protein_prod_rates = self["gene"].production_rates[:, :, 1:2]
        protein_prod_rates += (
            self["gene"].translation_rates * self["gene"].state[:, :, 0:1]
        )

    def compute_decay_rates(self):
        for n_type in self.node_types:
            self[n_type].decay_rates = dc.exponential_decay(
                self, n_type, alpha=self[n_type].alpha
            )


class Fantom5CovidCellPop(CellPopulation):
    def __init__(self, n_cells: int = 1):
        interaction_graph = load_interaction_data(
            "fantom5_covid_related_subgraph",
            realnet_tissue_type_file="15_myeloid_leukemia.txt.gz",
        )

        super().__init__(interaction_graph, n_cells=n_cells, per_node_state_dim=1)

        # Initialize additional node attributes.
        for n_type in ["TF_gene", "gene"]:
            self[n_type].init_param(name="alpha", dist=Normal(5, 1))
            self[n_type].init_param(name="translation_rates", dist=Normal(5, 1))
        # Initialize additional edge attributes.
        for e_type in self.edge_types:
            self[e_type].init_param(name="weights", dist=Normal(0, 1))
            self[e_type].simple_conv = SimpleConv(tgt_nodeset_len=len(self[e_type[2]]))

    def compute_production_rates(self):
        self.set_production_rates_to_zero()

        for e_type in self.edge_types:
            src_n_type, interaction_type, tgt_n_type = e_type
            # Regular message passing
            self[tgt_n_type].production_rates += self[e_type].simple_conv(
                x=self[src_n_type].state,
                edge_index=self[e_type].edges.T,
                edge_weight=self[e_type].weights,
            )

    def compute_decay_rates(self):
        for n_type in self.node_types:
            self[n_type].decay_rates = dc.exponential_decay(
                self, n_type, alpha=self[n_type].alpha
            )


if __name__ == "__main__":
    from flecs.trajectory import simulate_deterministic_trajectory
    from flecs.utils import plot_trajectory, set_seed
    import matplotlib.pyplot as plt

    set_seed(0)

    # Simulate trajectories.
    cell_pop = ProteinRNACellPop()
    cell_traj = simulate_deterministic_trajectory(cell_pop, torch.linspace(0, 1, 100))

    plot_trajectory(cell_traj, legend=False)
    plt.show()<|MERGE_RESOLUTION|>--- conflicted
+++ resolved
@@ -73,15 +73,6 @@
         # Initialize
         self.reset_state()
 
-<<<<<<< HEAD
-    def sample_from_state_prior_dist(self):
-        return 10 * torch.ones(self._state.shape)
-
-    def reset_state(self):
-        self._state = self.sample_from_state_prior_dist()
-        self.production_rates = torch.empty(self.production_rates.shape)
-        self.decay_rates = torch.empty(self.decay_rates.shape)
-=======
     def sample_from_state_prior_dist(self, shape=None) -> torch.Tensor:
         """
         Method which samples from the prior distribution of the state of the cell population.
@@ -105,7 +96,6 @@
         self.state = self.sample_from_state_prior_dist()
         self.production_rates = torch.empty(self.state.shape)
         self.decay_rates = torch.empty(self.state.shape)
->>>>>>> 83848005
 
     def __getitem__(
         self, key: Union[str, Tuple[str, str, str]]
@@ -137,14 +127,10 @@
 
     @property
     def n_cells(self) -> int:
-<<<<<<< HEAD
-        return self._state.shape[0]
-=======
         """
         (`int`): Number of cells in the population
         """
         return self.state.shape[0]
->>>>>>> 83848005
 
     @property
     def n_nodes(self) -> int:
@@ -195,29 +181,6 @@
         self.compute_decay_rates()
         return self.decay_rates
 
-<<<<<<< HEAD
-    def get_derivatives(self, state):
-        """Estimates derivative of system using first differences."""
-        self._state = state
-        return self.get_production_rates() - self.get_decay_rates()
-
-    @property
-    def state(self):
-        return self._state
-
-    @state.setter
-    def state(self, s: torch.Tensor):
-        if s.shape != self.state.shape:
-            raise ValueError(
-                "Dimension mismatch: New tensor's dimensions s.shape= {} must match "
-                "attribute.dim= {}".format(s.shape, self.state.shape)
-            )
-        self._state = s
-
-
-    def get_node_set(self, n_type_data):
-        """Given node type data, return a node set with the associated attributes."""
-=======
     def get_derivatives(self, state: torch.Tensor) -> torch.Tensor:
         """
         Computes and returns the time derivatives of the system for a given state.
@@ -235,7 +198,6 @@
         """
         Given node type data Dict[AttributeName, AttributeList], returns a `NodeSet` with the associated attributes.
         """
->>>>>>> 83848005
         idx_low = int(min(n_type_data["idx"]))
         idx_high = int(max(n_type_data["idx"])) + 1
         n_type_data.pop("idx", None)
