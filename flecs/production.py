"""Functions for modelling production rates in cells."""
import torch_scatter
from torch_geometric.nn import MessagePassing


def efficient_inplace_message_passing(obj, e_type, e_weights):
    src_type, interaction_type, tgt_type = e_type  # Unpack edge definition.

    parent_indices = obj[e_type].tails
    children_indices = obj[e_type].heads

    edge_messages = e_weights * obj[src_type].state[:, parent_indices]

    torch_scatter.scatter(
        edge_messages, children_indices, dim=1, out=obj[tgt_type].production_rate
    )

<<<<<<< HEAD

class SimpleConv(MessagePassing):
    def __init__(self, tgt_nodeset_len):
        self.tgt_nodeset_len = tgt_nodeset_len
        super().__init__(aggr="add")

    def forward(self, x, edge_index, edge_weight):

        x = x[:, :, None]
        edge_weight = edge_weight[:, :, None]
        out = self.propagate(
            edge_index,
            x=x,
            size=(x.shape[1], self.tgt_nodeset_len),
            edge_weight=edge_weight,
        )

        return out

    def message(self, x_j, edge_weight):
        return edge_weight * x_j
=======
    return out


def protein_rna_message_passing(obj, e_type, e_weights):
    src_type, interaction_type, tgt_type = e_type  # Unpack edge definition.

    parent_indices = obj[e_type].tails
    children_indices = obj[e_type].heads

    parent_protein_state = obj[src_type].state[:, parent_indices, :1]
    edge_messages = e_weights * parent_protein_state

    out = torch_scatter.scatter(
        edge_messages,
        children_indices,
        dim=1,
        dim_size=obj[tgt_type].production_rate.shape[1]
    )

    return out
>>>>>>> c8780f91
<|MERGE_RESOLUTION|>--- conflicted
+++ resolved
@@ -15,7 +15,6 @@
         edge_messages, children_indices, dim=1, out=obj[tgt_type].production_rate
     )
 
-<<<<<<< HEAD
 
 class SimpleConv(MessagePassing):
     def __init__(self, tgt_nodeset_len):
@@ -37,8 +36,6 @@
 
     def message(self, x_j, edge_weight):
         return edge_weight * x_j
-=======
-    return out
 
 
 def protein_rna_message_passing(obj, e_type, e_weights):
@@ -57,5 +54,4 @@
         dim_size=obj[tgt_type].production_rate.shape[1]
     )
 
-    return out
->>>>>>> c8780f91
+    return out