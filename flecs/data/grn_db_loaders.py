import networkx as nx
import numpy as np
import pandas as pd
import os
import torch
import random
from flecs.utils import get_project_root
import mygene
import hashlib


########################################################################################################################
# RegulonDB
########################################################################################################################


def get_regulondb_graph(tf_only=False):
    """
    Initializes a networkx directed graph based on the RegulonDB database. RegulonDB provides the Escherichia
    coli K-12 Transcriptional Regulatory Network. Available at http://regulondb.ccg.unam.mx/.

    :param tf_only: If True, genes that are not transcription factors are not part of the graph
    :return: Directed networkx graph with 'activator' edge attributes (value in [0, 1]) and 'is_TF' node attributes
        (value in [0, 1])
    """
    gene_to_idx_dict, all_edges, all_edges_is_activator = get_regulondb_edges(tf_only)

    regulon_graph = nx.DiGraph()

    # Initialize all nodes
    for i in range(len(gene_to_idx_dict)):
        regulon_graph.add_node(i)

    # Initialize all edges
    regulon_graph.add_edges_from(all_edges)

    # Add 'activator' edge attributes
    attrs = {
        all_edges[i]: {
            "activator": torch.tensor([all_edges_is_activator[i]]),
            "type": "",
        }
        for i in range(len(all_edges))
    }
    nx.set_edge_attributes(regulon_graph, attrs)

    # Add a node attribute to indicate whether a gene is a transcription factor or not
    if not tf_only:
        all_tf_indices = np.unique([edge[0] for edge in all_edges])
        nx.set_node_attributes(
            regulon_graph,
            {
                i: {"type": "TF_gene" if i in all_tf_indices else "gene"}
                for i in range(len(gene_to_idx_dict))
            },
        )
    else:
        nx.set_node_attributes(
            regulon_graph,
            {i: {"type": "TF_gene"} for i in range(len(gene_to_idx_dict))},
        )

    return regulon_graph


def get_regulondb_edges(tf_only=False):
    """
    Get the list of edges and "is_act" edge attributes from the RegulonDB database

    :param tf_only: If True, genes that are not transcription factors are not part of
        the graph.
    :return: gene_to_idx_dict: dictionary mapping gene names to their indices.
            all_edges: list of tuples representing edges in the graph.
            all_edges_is_activator: list with same length as all_edges. Values in
                [0, 1], to indicate whether this edge.
            corresponds to an activator or repressor interaction.
    """
    network_df = load_tf_tf_network() if tf_only else load_tf_gene_network()

    # All names to lowercase
    network_df["TF_name"] = network_df["TF_name"].apply(lambda s: s.lower())
    network_df["regulated_name"] = network_df["regulated_name"].apply(
        lambda s: s.lower()
    )

    # Get list of all genes
    all_genes = list(
        set(network_df["TF_name"].unique()).union(network_df["regulated_name"].unique())
    )
    all_genes.sort()

    # List of TFs which do not have any regulator
    tf_with_no_regulator = list(
        set(network_df["TF_name"].unique()) - set(network_df["regulated_name"].unique())
    )

    # Arbitrarily add negative self loop to all TFs that do not have any regulator
    for tf_name in tf_with_no_regulator:
        network_df = pd.concat(
            [
                network_df,
                pd.DataFrame([[tf_name, tf_name, "-"]], columns=network_df.columns),
            ]
        )

    # Dictionary mapping genes to their node index
    gene_to_idx_dict = {all_genes[i]: i for i in range(len(all_genes))}

    # Add node index information to the dataframe
    network_df["TF_index"] = network_df["TF_name"].apply(
        lambda name: gene_to_idx_dict[name]
    )
    network_df["regulated_index"] = network_df["regulated_name"].apply(
        lambda name: gene_to_idx_dict[name]
    )

    # Create list of edges
    all_edges = list(network_df[["TF_index", "regulated_index"]].to_numpy())
    all_edges = [tuple(edge) for edge in all_edges]

    # For regulatory effects, arbitrarily replace "?" by "-"
    network_df["regulatory_effect"] = network_df["regulatory_effect"].apply(
        lambda e: "-" if e == "?" else e
    )
    network_df["activator"] = network_df["regulatory_effect"].apply(
        lambda e: 1 if e == "+" else 0
    )

    # Get edge attribute
    all_edges_is_activator = list(network_df["activator"].to_numpy())

    return gene_to_idx_dict, all_edges, all_edges_is_activator


def load_and_crop_regulon_db_file(filename, n_header_lines):
    """Loads a .csv file and removes the header."""
    f = open(filename, "r", encoding="ISO-8859-1")
    lines = f.readlines()[n_header_lines + 1 :]  # TODO: how general is this?
    df = pd.DataFrame([line.strip().split("\t") for line in lines])

    return df


def load_tf_gene_network(n_header_lines=38):
    """Loads a transcription factor gene network from RegulonDB.

    Args:
        n_header_lines (int): Number of lines to skip in input file when constructing
            the dataframe.
    Returns: A dataframe containing the transcription factor name, target name, and
        effect valence.
    """
    tf_gene_df = load_and_crop_regulon_db_file(
        os.path.join(
            get_project_root(), "datasets", "RegulonDB", "network_tf_gene.txt"
        ),
        n_header_lines,
    )

    # Name columns.
    tf_gene_df.columns = [
        "TF_ID",
        "TF_name",
        "regulated_ID",
        "regulated_name",
        "regulatory_effect",
        "evidence",
        "evidence_type",
    ]

    # Removes unused columns.
    return tf_gene_df.loc[:, ["TF_name", "regulated_name", "regulatory_effect"]]


def load_tf_tf_network(n_header_lines=35):
    """Loads a transcription factor transcription factor network from RegulonDB.

    Args:
        n_header_lines (int): Number of lines to skip in input file when constructing
            the dataframe.
    Returns: A dataframe containing the transcription factor name, target name, and
        effect valence.
    """
    tf_tf_df = load_and_crop_regulon_db_file(
        os.path.join(get_project_root(), "datasets", "RegulonDB", "network_tf_tf.txt"),
        n_header_lines,
    )

    # Name columns.
    tf_tf_df.columns = [
        "TF_name",
        "regulated_name",
        "regulatory_effect",
        "evidence",
        "evidence_type",
    ]

    # Removes unused columns.
    return tf_tf_df.loc[:, ["TF_name", "regulated_name", "regulatory_effect"]]


########################################################################################################################
# RealNet (ENCODE and Fantom5)
########################################################################################################################


def get_realnet_graph(
    path_to_file,
    tf_only=False,
    subsample_edge_prop=1.0,
):
    """
    Initializes a networkx directed graph based on the RealNet database.
    :return: Directed networkx graph with 'is_TF' node attributes (value in [0, 1])
    """
    network_df = pd.read_csv(
        os.path.join(get_project_root(), "datasets", path_to_file),
        sep="\t",
        header=None,
        usecols=[0, 1],
        names=["TF gene", "target gene"],
        compression="gzip",
    )
    network_df = network_df.dropna()

    # Get list of all genes
    list_of_all_genes = list(
        np.unique(network_df["TF gene"].tolist() + network_df["target gene"].tolist())
    )

    if tf_only:
        # Get list of all TFs
        list_of_all_TFs = list(np.unique(network_df["TF gene"].tolist()))

        # Remove edges which point to a gene which is not a TF
        network_df = network_df[
            network_df["target gene"].apply(lambda name: name in list_of_all_TFs)
        ]

        # Update list of all genes
        list_of_all_genes = list(
            np.unique(
                network_df["TF gene"].tolist() + network_df["target gene"].tolist()
            )
        )

    # Create dictionary mapping gene names to their index
    gene_to_idx_dict = {list_of_all_genes[i]: i for i in range(len(list_of_all_genes))}

    # List of TFs which do not have any regulator
    tf_with_no_regulator = list(
        set(network_df["TF gene"].unique()) - set(network_df["target gene"].unique())
    )

    # Arbitrarily add self loop to all TFs that do not have any regulator
    for tf_name in tf_with_no_regulator:
        network_df = pd.concat(
            [
                network_df,
                pd.DataFrame([[tf_name, tf_name]], columns=network_df.columns),
            ]
        )

    # Add node index information to the dataframe
    network_df["TF_index"] = network_df["TF gene"].apply(
        lambda name: gene_to_idx_dict[name]
    )
    network_df["regulated_index"] = network_df["target gene"].apply(
        lambda name: gene_to_idx_dict[name]
    )

    # Create list of edges
    all_edges = list(network_df[["TF_index", "regulated_index"]].to_numpy())
    all_edges = [tuple(edge) for edge in all_edges]

    # If we subsample edges
    if subsample_edge_prop != 1:
        assert 0 < subsample_edge_prop < 1
        random.shuffle(all_edges)
        all_edges = all_edges[: int(subsample_edge_prop * len(all_edges))]

    # Initialize networkx graph
    realnet_graph = nx.DiGraph()

    # Initialize all nodes
    for name, idx in gene_to_idx_dict.items():
        realnet_graph.add_node(idx, name=name)

    # Initialize all edges
    realnet_graph.add_edges_from(all_edges, type="")

    # Add a node attribute to indicate whether a gene is a transcription factor or not
    all_tf_indices = (
        list(gene_to_idx_dict.values())
        if tf_only
        else list(network_df["TF_index"].unique())
    )
    nx.set_node_attributes(
        realnet_graph,
        {
            i: {"type": "TF_gene" if i in all_tf_indices else "gene"}
            for i in gene_to_idx_dict.values()
        },
    )

    return realnet_graph


########################################################################################################################
# String Database
########################################################################################################################


def get_string_graph(
    path_to_file,
    experimental_only=True,
<<<<<<< HEAD
    subsample_edge_prop=1,
=======
    subsample_edge_prop=1.0,
>>>>>>> cf8fa725
):
    """
    Initializes a networkx directed graph based on the STRING database.
    :return: Directed networkx graph with 'is_TF' node attributes (value in [0, 1])
    """
    df = pd.read_csv(
        os.path.join(get_project_root(), "datasets", path_to_file),
        sep=" ",
        compression="gzip",
    )

    if experimental_only:
        df = df.loc[df.experimental > 0]

    all_proteins = list(np.unique(df.protein1.tolist() + df.protein2.tolist()))
    protein_to_idx = {all_proteins[i]: i for i in range(len(all_proteins))}

    # Add node index information to the dataframe.
    df["src_protein_index"] = df.protein1.apply(lambda name: protein_to_idx[name])
    df["tgt_protein_index"] = df.protein2.apply(lambda name: protein_to_idx[name])

    # Create list of edges.
    all_edges = list(df[["src_protein_index", "tgt_protein_index"]].to_numpy())
    all_edges = [tuple(edge) for edge in all_edges]

    # If we subsample edges.
    if subsample_edge_prop != 1:
        assert 0 < subsample_edge_prop < 1
        random.shuffle(all_edges)
        all_edges = all_edges[: int(subsample_edge_prop * len(all_edges))]

    # Initialize networkx graph.
    graph = nx.DiGraph()

    # Initialize all nodes.
    for name, idx in protein_to_idx.items():
        ensembl_id = name[5:]  # Remove "9606." at the beginning of the name
        graph.add_node(idx, name=ensembl_id)

    # Initialize all edges.
    graph.add_edges_from(all_edges, type="physical")

    # Add a dummy node attribute to all nodes.
    nx.set_node_attributes(
        graph,
        {i: {"type": "protein"} for i in protein_to_idx.values()},
    )

<<<<<<< HEAD
    return graph
=======
    return graph


########################################################################################################################
# Composite graph
########################################################################################################################


def get_composite_graph(realnet_graph, string_graph):
    prot_name_to_gene_name_dict = get_protein_gene_mapping(realnet_graph, string_graph)

    # Get subgraph of realnet graph that is covered by the mapping
    realnet_nodes_covered_in_mapping = [
        k
        for k, v in dict(realnet_graph.nodes(data=True)).items()
        if v["name"] in prot_name_to_gene_name_dict.values()
    ]
    realnet_graph = realnet_graph.subgraph(realnet_nodes_covered_in_mapping)

    # Get subgraph of string graph that is covered by the mapping
    string_nodes_covered_in_mapping = [
        k
        for k, v in dict(string_graph.nodes(data=True)).items()
        if v["name"] in prot_name_to_gene_name_dict.keys()
    ]
    string_graph = string_graph.subgraph(string_nodes_covered_in_mapping)

    # Relabel nodes
    realnet_node_list = list(realnet_graph.nodes)
    string_node_list = list(string_graph.nodes)

    new_node_names_realnet = {
        realnet_node_list[i]: i for i in range(len(realnet_node_list))
    }
    new_node_names_string = {
        string_node_list[i]: i + len(realnet_node_list)
        for i in range(len(string_node_list))
    }

    realnet_graph = nx.relabel_nodes(realnet_graph, new_node_names_realnet)
    string_graph = nx.relabel_nodes(string_graph, new_node_names_string)

    # Create composite graph
    composite_graph = nx.DiGraph()

    # Add nodes
    composite_graph.add_nodes_from(realnet_graph.nodes(data=True))
    composite_graph.add_nodes_from(string_graph.nodes(data=True))

    # Add protein interaction edges
    composite_graph.add_edges_from(string_graph.edges(data=True))

    # Add 'gene codes for protein' edges
    name_to_idx_dict = {
        v: k for k, v in nx.get_node_attributes(composite_graph, "name").items()
    }
    gene_codes_for_protein_edges = [
        (name_to_idx_dict[v], name_to_idx_dict[k], {"type": "codes_for"})
        for k, v in prot_name_to_gene_name_dict.items()
    ]
    composite_graph.add_edges_from(gene_codes_for_protein_edges)

    # Add regulation edges
    regulation_edges = []
    for e in realnet_graph.edges(data=True):
        assert e[2] == {"type": ""}
        children_nodes = list(composite_graph[e[0]])
        if len(children_nodes) >= 1:
            # If more than one child, we arbitrarily choose the first one
            src_protein = children_nodes[0]
            regulation_edges.append((src_protein, e[1], {"type": "regulates"}))
        else:
            raise RuntimeError("Gene node {} has no protein child node.".format(e[0]))

    composite_graph.add_edges_from(regulation_edges)

    return composite_graph


def get_protein_gene_mapping(realnet_graph, string_graph):
    mg = mygene.MyGeneInfo()

    # Build ID mapping dictionary
    hashcode = hashlib.sha256(
        (
            str(realnet_graph.nodes(data=True)) + str(string_graph.nodes(data=True))
        ).encode("utf-8")
    ).hexdigest()

    path_to_mapping_dict = os.path.join(
        get_project_root(),
        "datasets",
        "STRING",
        "prot_name_to_gene_name_dict_" + hashcode + ".npy",
    )

    if os.path.isfile(path_to_mapping_dict):
        prot_name_to_gene_name_dict = np.load(
            path_to_mapping_dict, allow_pickle=True
        ).item()
    else:
        print("Building the mapping dictionary. Only happens the first time.")
        realnet_gene_name_set = set(
            nx.get_node_attributes(realnet_graph, name="name").values()
        )
        string_prot_name_set = set(
            nx.get_node_attributes(string_graph, name="name").values()
        )

        query_results = mg.querymany(string_prot_name_set, scopes="ensembl.protein")

        prot_name_to_gene_name_dict = {}
        for q in query_results:
            if "symbol" not in q.keys():
                print("No symbol", q)
            elif q["query"] in q.keys():
                print("Key already in dict")
            elif q["symbol"] in realnet_gene_name_set:
                # Only add mapping if the gene name is covered in the realnet database
                prot_name_to_gene_name_dict[q["query"]] = q["symbol"]

        np.save(path_to_mapping_dict, prot_name_to_gene_name_dict)

    return prot_name_to_gene_name_dict


if __name__ == "__main__":
    from flecs.data.interaction_data import load_interaction_data

    load_interaction_data("string")
>>>>>>> cf8fa725
<|MERGE_RESOLUTION|>--- conflicted
+++ resolved
@@ -314,11 +314,7 @@
 def get_string_graph(
     path_to_file,
     experimental_only=True,
-<<<<<<< HEAD
-    subsample_edge_prop=1,
-=======
     subsample_edge_prop=1.0,
->>>>>>> cf8fa725
 ):
     """
     Initializes a networkx directed graph based on the STRING database.
@@ -367,9 +363,6 @@
         {i: {"type": "protein"} for i in protein_to_idx.values()},
     )
 
-<<<<<<< HEAD
-    return graph
-=======
     return graph
 
 
@@ -499,5 +492,4 @@
 if __name__ == "__main__":
     from flecs.data.interaction_data import load_interaction_data
 
-    load_interaction_data("string")
->>>>>>> cf8fa725
+    load_interaction_data("string")